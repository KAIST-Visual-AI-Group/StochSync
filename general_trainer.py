--- conflicted
+++ resolved
@@ -169,11 +169,7 @@
                 target = gt_image
             else:
                 target = gt_tweedie
-<<<<<<< HEAD
-                
-=======
-
->>>>>>> 3b637006
+
         # 7. Optimize the rendering to match the target
         final_loss = 0.0
         if self.cfg.use_closed_form:
@@ -199,18 +195,7 @@
                         / camera["num"]
                     )
                     total_loss.backward()
-<<<<<<< HEAD
-                    
-                    # Clip gradients for stability
-                    # nn.utils.clip_grad_value_(
-                    #     sm.model.optimizer.param_groups[0]['params'][0], clip_value=1.0
-                    # )
-                    # _grad = sm.model.optimizer.param_groups[0]['params'][0].grad
-                    # print("Gradient", torch.mean(_grad), torch.min(_grad), torch.max(_grad))
-                    
-=======
-
->>>>>>> 3b637006
+
                     sm.model.optimize(in_step)
                     if hasattr(sm.background, "optimize"):
                         sm.background.optimize(in_step)
@@ -221,53 +206,6 @@
         # 8. Calculate the pseudo noises
         eps_pred = None 
         with torch.no_grad():
-<<<<<<< HEAD
-            print_info("Rendering the image again to calculate pseudo noise...")
-            image = g(camera)
-            latent = sm.prior.encode_image_if_needed(image)
-            eps_pred_pseudo = sm.prior.get_eps(latent_noisy, latent, t_curr)
-
-            # # save latent, gt_tweedie, eps_pred, eps_pred_pseudo.
-            # # If recon_type is rgb, additionally save image and gt_image.
-            # debug_dir = os.path.join(self.cfg.root_dir, "debug")
-            # torch.save(latent, os.path.join(debug_dir, f"latent_{step}.pt"))
-            # torch.save(gt_tweedie, os.path.join(debug_dir, f"gt_tweedie_{step}.pt"))
-            # torch.save(eps_pred, os.path.join(debug_dir, f"eps_pred_{step}.pt"))
-            # torch.save(eps_pred_pseudo, os.path.join(debug_dir, f"eps_pred_pseudo_{step}.pt"))
-            # if self.cfg.recon_type == "rgb":
-            #     torch.save(image, os.path.join(debug_dir, f"image_{step}.pt"))
-            #     torch.save(gt_image, os.path.join(debug_dir, f"gt_image_{step}.pt"))
-            
-            # # Calculate PSNR and save them with a form
-            # # step: i, t_curr: t
-            # # PSNR(avg_tweedie, gt_tweedie): x
-            # # PSNR(eps_pred, eps_pred_pseudo): y
-            # # PSNR(avg_image, gt_image): z (if recon_type is rgb)
-            # # |eps_pred|^2: a
-            # # |eps_pred_pseudo|^2: b
-            # # =====================
-            # psnr_avg_tweedie = psnr(latent, gt_tweedie).item()
-            # psnr_eps_pred = psnr(eps_pred_pseudo, eps_pred).item()
-            # if self.cfg.recon_type == "rgb":
-            #     psnr_avg_image = psnr(image, gt_image).item()
-            # eps_pred_norm = torch.norm(eps_pred).item()
-            # eps_pred_pseudo_norm = torch.norm(eps_pred_pseudo).item()
-
-            # statistics = f"step: {step}, t_curr: {t_curr}\n"
-            # statistics += f"PSNR(avg_tweedie, gt_tweedie): {psnr_avg_tweedie}\n"
-            # statistics += f"PSNR(eps_pred, eps_pred_pseudo): {psnr_eps_pred}\n"
-            # if self.cfg.recon_type == "rgb":
-            #     statistics += f"PSNR(avg_image, gt_image): {psnr_avg_image}\n"
-            # statistics += f"|eps_pred|^2: {eps_pred_norm**2}\n"
-            # statistics += f"|eps_pred_pseudo|^2: {eps_pred_pseudo_norm**2}\n"
-            # statistics += "=====================\n"
-
-            # statistics_file = os.path.join(debug_dir, "statistics.txt")
-            # with open(statistics_file, "a") as f:
-            #     f.write(statistics)
-            
-            eps_pred = eps_pred_pseudo
-=======
             # TODO: Remove this ad-hoc optimization
             if "DDIM" in sm.noise_sampler.__class__.__name__:
                 print_info("Rendering the image again to calculate pseudo noise...")
@@ -315,7 +253,6 @@
                 #     f.write(statistics)
 
                 eps_pred = eps_pred_pseudo
->>>>>>> 3b637006
 
             # Log the result
             if not self.cfg.disable_debug and step % self.cfg.log_interval == 0:
