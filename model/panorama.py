from dataclasses import dataclass
from typing import Dict, Optional, List

import os 
import torch
import torch.nn.functional as F
import math
from PIL import Image

from .image import ImageModel

import shared_modules
from torch.optim.lr_scheduler import LambdaLR
from utils.extra_utils import ignore_kwargs
from utils.panorama_utils import pano_to_pers_raw, pers_to_pano_raw, pano_to_pers_accum_raw
from utils.panorama_utils import  compute_pano2pers_map, compute_pers2pano_map, compute_sp2pers_map, compute_pers2sp_map, compute_pers2torus_map, compute_torus2pers_map
from utils.image_utils import save_tensor, pil_to_torch
from utils.print_utils import print_warning

def get_cosine_schedule_with_warmup(
    optimizer, 
    num_warmup_steps, 
    num_training_steps, 
    num_cycles: float = 0.5
):
    def lr_lambda(current_step):
        if current_step < num_warmup_steps:
            return float(current_step) / float(max(1, num_warmup_steps))
        progress = float(current_step - num_warmup_steps) / float(max(1, num_training_steps - num_warmup_steps))
        return max(0.0, 0.5 * (1.0 + math.cos(math.pi * float(num_cycles) * 2.0 * progress)))

    return LambdaLR(optimizer, lr_lambda, -1)

class PanoramaModel(ImageModel):
    """
    Model for rendering and optimizing a 2D image with sigmoid activation for each pixel.
    """

    @ignore_kwargs
    @dataclass
    class Config(ImageModel.Config):
        channels: int = 3
        pano_height: int = 2048
        pano_width: int = 4096
        initialization: str = "random"  # random, zero, gray, image
        init_img_path: Optional[str] = None

        learning_rate: float = 0.1
        eval_pos: Optional[int] = None
        max_steps: int = 10000
        mode: str = "panorama"  # panorama, sphere, torus
        seam_removal_mode: str = "horizontal"  # horizontal, vertical, both

        gt_image: Optional[str] = None
        gt_elev: Optional[float] = None
        gt_azim: Optional[float] = None

    def __init__(self, cfg={}):
        super().__init__()
        self.cfg = self.Config(**cfg)
        self.image = None
        self.optimizer = None

        if self.cfg.mode == "panorama":
            self.c2i_func = compute_pano2pers_map
            self.i2c_func = compute_pers2pano_map
        elif self.cfg.mode == "sphere":
            self.c2i_func = compute_sp2pers_map
            self.i2c_func = compute_pers2sp_map
        elif self.cfg.mode == "torus":
            self.c2i_func = compute_torus2pers_map
            self.i2c_func = compute_pers2torus_map


    def prepare_optimization(self) -> None:
        self.image = torch.nn.Parameter(
            self.initialize_image(
                self.cfg.channels,
                self.cfg.pano_height,
                self.cfg.pano_width,
                self.cfg.initialization,
                self.cfg.init_img_path,
            )
        )
<<<<<<< HEAD
        self.original_img = self.image.clone()

        self.gt_image = None
        if self.cfg.gt_image is not None:
            self.gt_image = Image.open(self.cfg.gt_image).convert("RGB")
            self.gt_image = pil_to_torch(self.gt_image).to(self.image)
        
        self.optimizer = torch.optim.AdamW([self.image], lr=self.cfg.learning_rate, weight_decay=0)
=======
        self.preserve_mask = None
        print(self.cfg.init_img_path, self.cfg.initialization)
        if self.cfg.init_img_path is not None and self.cfg.initialization == "image":
            self.preserve_img = self.image.clone()
            self.preserve_mask = self.image.norm(dim=0, keepdim=True) > 1e-6
            self.preserve_mask = self.preserve_mask.expand_as(self.image)
            print(self.preserve_mask.sum())
        self.optimizer = torch.optim.Adam([self.image], lr=self.cfg.learning_rate)
        # self.optimizer = torch.optim.AdamW([self.image], lr=self.cfg.learning_rate, weight_decay=0)
>>>>>>> caa5153b
        self.scheduler = get_cosine_schedule_with_warmup(self.optimizer, 100, int(self.cfg.max_steps*1.5))
        

    @torch.no_grad()
    def save(self, path: str) -> None:
        image = self.render_self()
        save_tensor(image, path)
    # @torch.no_grad()
    # def save(self, path: str) -> None:
    #     if self.cfg.channels == 3:
    #         img = self.image if self.image.dim() == 4 else self.image.unsqueeze(0)
    #         # crop based on gray-color search
    #         print_warning('Manually cropping panorama image before saving. This is a temporary solution.')
    #         img_col = img[0, :, :, 0]
    #         first_pixel = img_col[:, 0:1]
    #         # search the first non-gray pixel index
    #         first_non_gray_idx = torch.where(img_col != first_pixel)[-1][0]
    #         last_non_gray_idx = torch.where(img_col != first_pixel)[-1][-1]
    #         img = img[:, :, first_non_gray_idx:last_non_gray_idx + 1, :]
    #         save_tensor(img, path)
    #     elif self.cfg.channels == 4:
    #         latent = self.image if self.image.dim() == 4 else self.image.unsqueeze(0)
    #         img = shared_modules.prior.decode_latent(latent)
    #         save_tensor(img, path)
    #     else:
    #         raise ValueError(f"Channels must be 3 or 4, got {self.cfg.channels}")
    
    def render(self, camera) -> torch.Tensor:
        num_cameras = camera["num"]
        width, height, fov, azim, elev = (
            camera["width"],
            camera["height"],
            camera["fov"],
            camera["azimuth"],
            camera["elevation"],
        )

        img_projected = []
        mask_projected = []
        mask = (self.image != self.original_img).float()
        for i in range(num_cameras):
            img_projected.append(
                pano_to_pers_raw(
                    self.image.unsqueeze(0),
                    fov,
                    azim[i],
                    elev[i],
                    height,
                    width,
                    mapping_func=self.c2i_func,
                    quat=camera.get("quat", None),
                )
            )
            mask_projected.append(
                pano_to_pers_raw(
                    mask.unsqueeze(0),
                    fov,
                    azim[i],
                    elev[i],
                    height,
                    width,
                    mapping_func=self.c2i_func,
                    quat=camera.get("quat", None),
                )
            )
        img_projected = torch.cat(img_projected, dim=0)
        mask_projected = torch.cat(mask_projected, dim=0)

        return {
            "image": img_projected,
            "alpha": mask_projected,
        }
        
    @torch.no_grad()
    def render_eval(self, path) -> torch.Tensor:
        image = self.image if self.image.dim() == 4 else self.image.unsqueeze(0)

        elevs = (0, 0, 0, 0, 0, 0, 0, 0, 0, 0)
        azims = self.cfg.eval_pos
        if azims is None:
            azims = [0, 36, 72, 108, 144, 180, 216, 252, 288, 324]
        
        dists = [1.5] * len(elevs)
        cameras = shared_modules.dataset.params_to_cameras(
            dists,
            elevs,
            azims,
        )
        images = self.render(cameras)["image"]
        latents = shared_modules.prior.encode_image_if_needed(images)
        rgbs = shared_modules.prior.decode_latent(latents)
        rgbs.clip_(0, 1)
        
        fns = [f"{azi}_{_i}" for _i, azi in enumerate(azims)]
        # Save perspective view images 09.10
        save_tensor(rgbs, path, fns=fns)
    
    @torch.no_grad()
    def render_self(self) -> torch.Tensor:
        image = self.image if self.image.dim() == 4 else self.image.unsqueeze(0)

        print_warning("Directly returning the raw image for stability. This is a temporary solution.")
        return image
        
        elevs = (0, 0, 0, 0, 0, 0, 0, 0, 0, 0)
        azims = (0, 36, 72, 108, 144, 180, 216, 252, 288, 324)
        
        dists = [1.5] * len(elevs)
        cameras = shared_modules.dataset.params_to_cameras(
            dists,
            elevs,
            azims,
        )
        images = self.render(cameras)["image"]
        latents = shared_modules.prior.encode_image_if_needed(images)
        rgbs = shared_modules.prior.decode_latent(latents)

        # unprojection
        num_cameras = cameras["num"]
        width, height, fov, azim, elev = (
            cameras["width"],
            cameras["height"],
            cameras["fov"],
            cameras["azimuth"],
            cameras["elevation"],
        )

        img_new = torch.zeros(1, 3, self.cfg.pano_height, self.cfg.pano_width, device=self.cfg.device)
        img_cnt = torch.zeros(1, 1, self.cfg.pano_height, self.cfg.pano_width, device=self.cfg.device)
        for i in range(num_cameras):
            img_tmp, mask = pers_to_pano_raw(
                rgbs[i:i+1],
                fov,
                azim[i],
                elev[i],
                self.cfg.pano_height,
                self.cfg.pano_width,
                return_mask=True,
                xy_to_lonlat=self.xy_to_lonlat,
            )
            img_new += img_tmp.squeeze(0)
            img_cnt += mask.squeeze(0).long()
        
        image = img_new / (img_cnt + 1e-6)

        return image
    

    def get_diffusion_softmask(self, camera):
        num_cameras = camera["num"]
        width, height = (
            camera["width"],
            camera["height"]
        )
        
        H, W = height, width
        x = torch.linspace(0, 1, W//2)  # from 0 to 1 in 32 steps
        x = torch.cat([x, torch.flip(x, dims=[0])])  # mirror it to go back to 0 (64 steps in total)
        mask = x.repeat(H, 1).to(self.device)
        mask = mask.unsqueeze(0).unsqueeze(0).repeat(num_cameras, 1, 1, 1)

        if self.cfg.seam_removal_mode == "horizontal":
            return mask
        elif self.cfg.seam_removal_mode == "vertical":
            return mask.permute(0, 1, 3, 2)
        elif self.cfg.seam_removal_mode == "both":
            h_mask = mask
            v_mask = mask.permute(0, 1, 3, 2)
            # take minimum
            return torch.min(h_mask, v_mask)

    @torch.no_grad()
    def closed_form_optimize(self, step, camera, target):
        if self.image.shape[0] == 3:
            target = shared_modules.prior.decode_latent_if_needed(target)
        elif self.image.shape[0] == 4:
            target = shared_modules.prior.encode_image_if_needed(target)

        num_cameras = camera["num"]
        width, height, fov, azim, elev = (
            camera["width"],
            camera["height"],
            camera["fov"],
            camera["azimuth"],
            camera["elevation"],
        )

        img_new = torch.zeros_like(self.image)
        img_cnt = torch.zeros_like(self.image, dtype=torch.long)
        for i in range(num_cameras):
            if self.gt_image is not None and azim[i] == self.cfg.gt_azim and elev[i] == self.cfg.gt_elev:
                print("GT image found!")
                target[i] = F.interpolate(self.gt_image, size=(height, width), mode="bilinear", align_corners=False)[i]
            img_tmp, mask = pers_to_pano_raw(
                target[i:i+1],
                fov,
                azim[i],
                elev[i],
                self.cfg.pano_height,
                self.cfg.pano_width,
                return_mask=True,
                mapping_func=self.i2c_func,
                quat=camera.get("quat", None),
            )
            img_new[img_cnt==0] += img_tmp.squeeze(0)[img_cnt==0]
            # round mask
            img_cnt[img_cnt==0] += mask.unsqueeze(0).expand(3,-1,-1).long()[img_cnt==0]
        
        img_new = img_new / (img_cnt + 1e-6)
        img_new[img_cnt == 0] = self.image[img_cnt == 0]

        # if self.preserve_mask is not None:
        #     print_info("Preserving the original image...")
        #     img_new[self.preserve_mask] = self.preserve_img[self.preserve_mask]
        
        self.image.data = img_new
    

    def get_noise(self, camera):
        noise_map = torch.randn(1, 4, self.cfg.pano_height, self.cfg.pano_width, device=self.cfg.device)
        num_cameras = camera["num"]
        fov, azim, elev = (
            camera["fov"],
            camera["azimuth"],
            camera["elevation"],
        )
        _, _, height, width = shared_modules.prior.latent_res

        noise_projected = []
        for i in range(num_cameras):
            pers, cnt = pano_to_pers_accum_raw(noise_map, fov, azim[i], elev[i], height, width)
            pers = pers / (torch.sqrt(cnt) + 1e-8)
            noise_projected.append(pers)
        noise_projected = torch.cat(noise_projected, dim=0)

        return noise_projected
        <|MERGE_RESOLUTION|>--- conflicted
+++ resolved
@@ -60,6 +60,7 @@
         self.cfg = self.Config(**cfg)
         self.image = None
         self.optimizer = None
+        self.scheduler = None 
 
         if self.cfg.mode == "panorama":
             self.c2i_func = compute_pano2pers_map
@@ -82,7 +83,6 @@
                 self.cfg.init_img_path,
             )
         )
-<<<<<<< HEAD
         self.original_img = self.image.clone()
 
         self.gt_image = None
@@ -90,18 +90,7 @@
             self.gt_image = Image.open(self.cfg.gt_image).convert("RGB")
             self.gt_image = pil_to_torch(self.gt_image).to(self.image)
         
-        self.optimizer = torch.optim.AdamW([self.image], lr=self.cfg.learning_rate, weight_decay=0)
-=======
-        self.preserve_mask = None
-        print(self.cfg.init_img_path, self.cfg.initialization)
-        if self.cfg.init_img_path is not None and self.cfg.initialization == "image":
-            self.preserve_img = self.image.clone()
-            self.preserve_mask = self.image.norm(dim=0, keepdim=True) > 1e-6
-            self.preserve_mask = self.preserve_mask.expand_as(self.image)
-            print(self.preserve_mask.sum())
         self.optimizer = torch.optim.Adam([self.image], lr=self.cfg.learning_rate)
-        # self.optimizer = torch.optim.AdamW([self.image], lr=self.cfg.learning_rate, weight_decay=0)
->>>>>>> caa5153b
         self.scheduler = get_cosine_schedule_with_warmup(self.optimizer, 100, int(self.cfg.max_steps*1.5))
         
 
